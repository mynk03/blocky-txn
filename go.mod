module blockchain-simulator

go 1.24.0

require (
	github.com/ethereum/go-ethereum v1.15.7
	github.com/gin-gonic/gin v1.10.0
	github.com/joho/godotenv v1.5.1
	github.com/libp2p/go-libp2p v0.41.1
	github.com/libp2p/go-libp2p-pubsub v0.13.1
	github.com/nspcc-dev/neo-go v0.108.1
	github.com/sirupsen/logrus v1.9.3
	github.com/stretchr/testify v1.10.0
	github.com/syndtr/goleveldb v1.0.1-0.20210819022825-2ae1ddf74ef7
<<<<<<< HEAD
	google.golang.org/grpc v1.71.1
	google.golang.org/protobuf v1.36.6
=======
	golang.org/x/exp v0.0.0-20250218142911-aa4b98e5adaa
>>>>>>> 8528d382
)

require (
	github.com/benbjohnson/clock v1.3.5 // indirect
	github.com/beorn7/perks v1.0.1 // indirect
<<<<<<< HEAD
	github.com/bytedance/sonic v1.11.6 // indirect
	github.com/bytedance/sonic/loader v0.1.1 // indirect
	github.com/cespare/xxhash/v2 v2.3.0 // indirect
	github.com/cloudwego/base64x v0.1.4 // indirect
	github.com/cloudwego/iasm v0.2.0 // indirect
=======
	github.com/cespare/xxhash/v2 v2.3.0 // indirect
>>>>>>> 8528d382
	github.com/containerd/cgroups v1.1.0 // indirect
	github.com/coreos/go-systemd/v22 v22.5.0 // indirect
	github.com/davecgh/go-spew v1.1.1 // indirect
	github.com/davidlazar/go-crypto v0.0.0-20200604182044-b73af7476f6c // indirect
	github.com/decred/dcrd/dcrec/secp256k1/v4 v4.4.0 // indirect
	github.com/docker/go-units v0.5.0 // indirect
	github.com/elastic/gosigar v0.14.3 // indirect
	github.com/flynn/noise v1.1.0 // indirect
	github.com/francoispqt/gojay v1.2.13 // indirect
<<<<<<< HEAD
	github.com/gabriel-vasile/mimetype v1.4.3 // indirect
	github.com/gin-contrib/sse v0.1.0 // indirect
	github.com/go-playground/locales v0.14.1 // indirect
	github.com/go-playground/universal-translator v0.18.1 // indirect
	github.com/go-playground/validator/v10 v10.20.0 // indirect
	github.com/go-task/slim-sprig/v3 v3.0.0 // indirect
	github.com/goccy/go-json v0.10.4 // indirect
=======
	github.com/go-task/slim-sprig/v3 v3.0.0 // indirect
>>>>>>> 8528d382
	github.com/godbus/dbus/v5 v5.1.0 // indirect
	github.com/gogo/protobuf v1.3.2 // indirect
	github.com/golang/snappy v0.0.5-0.20220116011046-fa5810519dcb // indirect
	github.com/google/gopacket v1.1.19 // indirect
	github.com/google/pprof v0.0.0-20250208200701-d0013a598941 // indirect
	github.com/google/uuid v1.6.0 // indirect
	github.com/gorilla/websocket v1.5.3 // indirect
	github.com/hashicorp/golang-lru/v2 v2.0.7 // indirect
	github.com/holiman/uint256 v1.3.2 // indirect
	github.com/huin/goupnp v1.3.0 // indirect
	github.com/ipfs/go-cid v0.5.0 // indirect
	github.com/ipfs/go-log/v2 v2.5.1 // indirect
	github.com/jackpal/go-nat-pmp v1.0.2 // indirect
	github.com/jbenet/go-temp-err-catcher v0.1.0 // indirect
<<<<<<< HEAD
	github.com/json-iterator/go v1.1.12 // indirect
	github.com/klauspost/compress v1.18.0 // indirect
	github.com/klauspost/cpuid/v2 v2.2.10 // indirect
	github.com/koron/go-ssdp v0.0.5 // indirect
	github.com/leodido/go-urn v1.4.0 // indirect
	github.com/libp2p/go-buffer-pool v0.1.0 // indirect
	github.com/libp2p/go-flow-metrics v0.2.0 // indirect
	github.com/libp2p/go-libp2p-asn-util v0.4.1 // indirect
=======
	github.com/klauspost/compress v1.18.0 // indirect
	github.com/klauspost/cpuid/v2 v2.2.10 // indirect
	github.com/koron/go-ssdp v0.0.5 // indirect
	github.com/libp2p/go-buffer-pool v0.1.0 // indirect
	github.com/libp2p/go-flow-metrics v0.2.0 // indirect
	github.com/libp2p/go-libp2p v0.41.1 // indirect
	github.com/libp2p/go-libp2p-asn-util v0.4.1 // indirect
	github.com/libp2p/go-libp2p-pubsub v0.13.1 // indirect
>>>>>>> 8528d382
	github.com/libp2p/go-msgio v0.3.0 // indirect
	github.com/libp2p/go-netroute v0.2.2 // indirect
	github.com/libp2p/go-reuseport v0.4.0 // indirect
	github.com/libp2p/go-yamux/v5 v5.0.0 // indirect
	github.com/libp2p/zeroconf/v2 v2.2.0 // indirect
	github.com/marten-seemann/tcp v0.0.0-20210406111302-dfbc87cc63fd // indirect
	github.com/mattn/go-isatty v0.0.20 // indirect
	github.com/miekg/dns v1.1.63 // indirect
	github.com/mikioh/tcpinfo v0.0.0-20190314235526-30a79bb1804b // indirect
	github.com/mikioh/tcpopt v0.0.0-20190314235656-172688c1accc // indirect
	github.com/minio/sha256-simd v1.0.1 // indirect
<<<<<<< HEAD
	github.com/modern-go/concurrent v0.0.0-20180306012644-bacd9c7ef1dd // indirect
	github.com/modern-go/reflect2 v1.0.2 // indirect
=======
>>>>>>> 8528d382
	github.com/mr-tron/base58 v1.2.0 // indirect
	github.com/multiformats/go-base32 v0.1.0 // indirect
	github.com/multiformats/go-base36 v0.2.0 // indirect
	github.com/multiformats/go-multiaddr v0.15.0 // indirect
	github.com/multiformats/go-multiaddr-dns v0.4.1 // indirect
	github.com/multiformats/go-multiaddr-fmt v0.1.0 // indirect
	github.com/multiformats/go-multibase v0.2.0 // indirect
	github.com/multiformats/go-multicodec v0.9.0 // indirect
	github.com/multiformats/go-multihash v0.2.3 // indirect
	github.com/multiformats/go-multistream v0.6.0 // indirect
	github.com/multiformats/go-varint v0.0.7 // indirect
	github.com/munnerz/goautoneg v0.0.0-20191010083416-a7dc8b61c822 // indirect
	github.com/onsi/ginkgo/v2 v2.22.2 // indirect
	github.com/opencontainers/runtime-spec v1.2.0 // indirect
	github.com/pbnjay/memory v0.0.0-20210728143218-7b4eea64cf58 // indirect
<<<<<<< HEAD
	github.com/pelletier/go-toml/v2 v2.2.2 // indirect
=======
>>>>>>> 8528d382
	github.com/pion/datachannel v1.5.10 // indirect
	github.com/pion/dtls/v2 v2.2.12 // indirect
	github.com/pion/dtls/v3 v3.0.4 // indirect
	github.com/pion/ice/v4 v4.0.8 // indirect
	github.com/pion/interceptor v0.1.37 // indirect
	github.com/pion/logging v0.2.3 // indirect
	github.com/pion/mdns/v2 v2.0.7 // indirect
	github.com/pion/randutil v0.1.0 // indirect
	github.com/pion/rtcp v1.2.15 // indirect
	github.com/pion/rtp v1.8.11 // indirect
	github.com/pion/sctp v1.8.37 // indirect
	github.com/pion/sdp/v3 v3.0.10 // indirect
	github.com/pion/srtp/v3 v3.0.4 // indirect
	github.com/pion/stun v0.6.1 // indirect
	github.com/pion/stun/v3 v3.0.0 // indirect
	github.com/pion/transport/v2 v2.2.10 // indirect
	github.com/pion/transport/v3 v3.0.7 // indirect
	github.com/pion/turn/v4 v4.0.0 // indirect
	github.com/pion/webrtc/v4 v4.0.10 // indirect
	github.com/pkg/errors v0.9.1 // indirect
	github.com/pmezard/go-difflib v1.0.0 // indirect
	github.com/prometheus/client_golang v1.21.1 // indirect
	github.com/prometheus/client_model v0.6.1 // indirect
	github.com/prometheus/common v0.62.0 // indirect
	github.com/prometheus/procfs v0.15.1 // indirect
	github.com/quic-go/qpack v0.5.1 // indirect
	github.com/quic-go/quic-go v0.50.1 // indirect
	github.com/quic-go/webtransport-go v0.8.1-0.20241018022711-4ac2c9250e66 // indirect
	github.com/raulk/go-watchdog v1.3.0 // indirect
	github.com/spaolacci/murmur3 v1.1.0 // indirect
<<<<<<< HEAD
	github.com/twitchyliquid64/golang-asm v0.15.1 // indirect
	github.com/ugorji/go/codec v1.2.12 // indirect
=======
	github.com/stretchr/objx v0.5.2 // indirect
>>>>>>> 8528d382
	github.com/wlynxg/anet v0.0.5 // indirect
	go.etcd.io/bbolt v1.3.11 // indirect
	go.uber.org/dig v1.18.0 // indirect
	go.uber.org/fx v1.23.0 // indirect
	go.uber.org/mock v0.5.0 // indirect
	go.uber.org/multierr v1.11.0 // indirect
	go.uber.org/zap v1.27.0 // indirect
<<<<<<< HEAD
	golang.org/x/arch v0.8.0 // indirect
	golang.org/x/crypto v0.35.0 // indirect
	golang.org/x/exp v0.0.0-20250218142911-aa4b98e5adaa // indirect
	golang.org/x/mod v0.23.0 // indirect
	golang.org/x/net v0.36.0 // indirect
	golang.org/x/sync v0.11.0 // indirect
	golang.org/x/sys v0.30.0 // indirect
	golang.org/x/text v0.22.0 // indirect
	golang.org/x/tools v0.30.0 // indirect
	google.golang.org/genproto/googleapis/rpc v0.0.0-20250115164207-1a7da9e5054f // indirect
=======
	golang.org/x/crypto v0.36.0 // indirect
	golang.org/x/mod v0.23.0 // indirect
	golang.org/x/net v0.38.0 // indirect
	golang.org/x/sync v0.13.0 // indirect
	golang.org/x/sys v0.32.0 // indirect
	golang.org/x/text v0.24.0 // indirect
	golang.org/x/tools v0.30.0 // indirect
	google.golang.org/genproto/googleapis/rpc v0.0.0-20250407143221-ac9807e6c755 // indirect
	google.golang.org/grpc v1.71.1 // indirect
	google.golang.org/grpc/cmd/protoc-gen-go-grpc v1.5.1 // indirect
	google.golang.org/protobuf v1.36.6 // indirect
>>>>>>> 8528d382
	gopkg.in/yaml.v3 v3.0.1 // indirect
	lukechampine.com/blake3 v1.4.0 // indirect
)<|MERGE_RESOLUTION|>--- conflicted
+++ resolved
@@ -12,26 +12,13 @@
 	github.com/sirupsen/logrus v1.9.3
 	github.com/stretchr/testify v1.10.0
 	github.com/syndtr/goleveldb v1.0.1-0.20210819022825-2ae1ddf74ef7
-<<<<<<< HEAD
-	google.golang.org/grpc v1.71.1
-	google.golang.org/protobuf v1.36.6
-=======
 	golang.org/x/exp v0.0.0-20250218142911-aa4b98e5adaa
->>>>>>> 8528d382
 )
 
 require (
 	github.com/benbjohnson/clock v1.3.5 // indirect
 	github.com/beorn7/perks v1.0.1 // indirect
-<<<<<<< HEAD
-	github.com/bytedance/sonic v1.11.6 // indirect
-	github.com/bytedance/sonic/loader v0.1.1 // indirect
 	github.com/cespare/xxhash/v2 v2.3.0 // indirect
-	github.com/cloudwego/base64x v0.1.4 // indirect
-	github.com/cloudwego/iasm v0.2.0 // indirect
-=======
-	github.com/cespare/xxhash/v2 v2.3.0 // indirect
->>>>>>> 8528d382
 	github.com/containerd/cgroups v1.1.0 // indirect
 	github.com/coreos/go-systemd/v22 v22.5.0 // indirect
 	github.com/davecgh/go-spew v1.1.1 // indirect
@@ -41,17 +28,7 @@
 	github.com/elastic/gosigar v0.14.3 // indirect
 	github.com/flynn/noise v1.1.0 // indirect
 	github.com/francoispqt/gojay v1.2.13 // indirect
-<<<<<<< HEAD
-	github.com/gabriel-vasile/mimetype v1.4.3 // indirect
-	github.com/gin-contrib/sse v0.1.0 // indirect
-	github.com/go-playground/locales v0.14.1 // indirect
-	github.com/go-playground/universal-translator v0.18.1 // indirect
-	github.com/go-playground/validator/v10 v10.20.0 // indirect
 	github.com/go-task/slim-sprig/v3 v3.0.0 // indirect
-	github.com/goccy/go-json v0.10.4 // indirect
-=======
-	github.com/go-task/slim-sprig/v3 v3.0.0 // indirect
->>>>>>> 8528d382
 	github.com/godbus/dbus/v5 v5.1.0 // indirect
 	github.com/gogo/protobuf v1.3.2 // indirect
 	github.com/golang/snappy v0.0.5-0.20220116011046-fa5810519dcb // indirect
@@ -66,16 +43,6 @@
 	github.com/ipfs/go-log/v2 v2.5.1 // indirect
 	github.com/jackpal/go-nat-pmp v1.0.2 // indirect
 	github.com/jbenet/go-temp-err-catcher v0.1.0 // indirect
-<<<<<<< HEAD
-	github.com/json-iterator/go v1.1.12 // indirect
-	github.com/klauspost/compress v1.18.0 // indirect
-	github.com/klauspost/cpuid/v2 v2.2.10 // indirect
-	github.com/koron/go-ssdp v0.0.5 // indirect
-	github.com/leodido/go-urn v1.4.0 // indirect
-	github.com/libp2p/go-buffer-pool v0.1.0 // indirect
-	github.com/libp2p/go-flow-metrics v0.2.0 // indirect
-	github.com/libp2p/go-libp2p-asn-util v0.4.1 // indirect
-=======
 	github.com/klauspost/compress v1.18.0 // indirect
 	github.com/klauspost/cpuid/v2 v2.2.10 // indirect
 	github.com/koron/go-ssdp v0.0.5 // indirect
@@ -84,7 +51,6 @@
 	github.com/libp2p/go-libp2p v0.41.1 // indirect
 	github.com/libp2p/go-libp2p-asn-util v0.4.1 // indirect
 	github.com/libp2p/go-libp2p-pubsub v0.13.1 // indirect
->>>>>>> 8528d382
 	github.com/libp2p/go-msgio v0.3.0 // indirect
 	github.com/libp2p/go-netroute v0.2.2 // indirect
 	github.com/libp2p/go-reuseport v0.4.0 // indirect
@@ -96,11 +62,6 @@
 	github.com/mikioh/tcpinfo v0.0.0-20190314235526-30a79bb1804b // indirect
 	github.com/mikioh/tcpopt v0.0.0-20190314235656-172688c1accc // indirect
 	github.com/minio/sha256-simd v1.0.1 // indirect
-<<<<<<< HEAD
-	github.com/modern-go/concurrent v0.0.0-20180306012644-bacd9c7ef1dd // indirect
-	github.com/modern-go/reflect2 v1.0.2 // indirect
-=======
->>>>>>> 8528d382
 	github.com/mr-tron/base58 v1.2.0 // indirect
 	github.com/multiformats/go-base32 v0.1.0 // indirect
 	github.com/multiformats/go-base36 v0.2.0 // indirect
@@ -116,10 +77,6 @@
 	github.com/onsi/ginkgo/v2 v2.22.2 // indirect
 	github.com/opencontainers/runtime-spec v1.2.0 // indirect
 	github.com/pbnjay/memory v0.0.0-20210728143218-7b4eea64cf58 // indirect
-<<<<<<< HEAD
-	github.com/pelletier/go-toml/v2 v2.2.2 // indirect
-=======
->>>>>>> 8528d382
 	github.com/pion/datachannel v1.5.10 // indirect
 	github.com/pion/dtls/v2 v2.2.12 // indirect
 	github.com/pion/dtls/v3 v3.0.4 // indirect
@@ -150,12 +107,7 @@
 	github.com/quic-go/webtransport-go v0.8.1-0.20241018022711-4ac2c9250e66 // indirect
 	github.com/raulk/go-watchdog v1.3.0 // indirect
 	github.com/spaolacci/murmur3 v1.1.0 // indirect
-<<<<<<< HEAD
-	github.com/twitchyliquid64/golang-asm v0.15.1 // indirect
-	github.com/ugorji/go/codec v1.2.12 // indirect
-=======
 	github.com/stretchr/objx v0.5.2 // indirect
->>>>>>> 8528d382
 	github.com/wlynxg/anet v0.0.5 // indirect
 	go.etcd.io/bbolt v1.3.11 // indirect
 	go.uber.org/dig v1.18.0 // indirect
@@ -163,18 +115,6 @@
 	go.uber.org/mock v0.5.0 // indirect
 	go.uber.org/multierr v1.11.0 // indirect
 	go.uber.org/zap v1.27.0 // indirect
-<<<<<<< HEAD
-	golang.org/x/arch v0.8.0 // indirect
-	golang.org/x/crypto v0.35.0 // indirect
-	golang.org/x/exp v0.0.0-20250218142911-aa4b98e5adaa // indirect
-	golang.org/x/mod v0.23.0 // indirect
-	golang.org/x/net v0.36.0 // indirect
-	golang.org/x/sync v0.11.0 // indirect
-	golang.org/x/sys v0.30.0 // indirect
-	golang.org/x/text v0.22.0 // indirect
-	golang.org/x/tools v0.30.0 // indirect
-	google.golang.org/genproto/googleapis/rpc v0.0.0-20250115164207-1a7da9e5054f // indirect
-=======
 	golang.org/x/crypto v0.36.0 // indirect
 	golang.org/x/mod v0.23.0 // indirect
 	golang.org/x/net v0.38.0 // indirect
@@ -186,7 +126,6 @@
 	google.golang.org/grpc v1.71.1 // indirect
 	google.golang.org/grpc/cmd/protoc-gen-go-grpc v1.5.1 // indirect
 	google.golang.org/protobuf v1.36.6 // indirect
->>>>>>> 8528d382
 	gopkg.in/yaml.v3 v3.0.1 // indirect
 	lukechampine.com/blake3 v1.4.0 // indirect
 )