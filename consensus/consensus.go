<<<<<<< HEAD
package consensus

import (
	"time"

	"github.com/ethereum/go-ethereum/common"
)

// ConsensusAlgorithm interface defines the methods required for a consensus implementation
type ConsensusAlgorithm interface {
	// SelectValidator selects the next block validator.
	SelectValidator() common.Address

	// GetReward calculates the reward for the validator/miner.
	GetReward() uint64

	// Deposit deposits a validator's stake.
	Deposit(validator common.Address, amount uint64)

	// Withdraw withdraws a validator's stake.
	Withdraw(validator common.Address, amount uint64)

	// GetValidatorStake returns the stake of a validator.
	GetValidatorStake(validator common.Address) uint64

	// GetValidatorSet returns the current validator set.
	GetValidatorSet() []common.Address

	// GetSlotDuration returns the duration of a slot.
	GetSlotDuration() time.Duration

	// CalculateValidatorReward calculates the reward for a specific validator
	// based on their performance metrics and status.
	CalculateValidatorReward(validator common.Address) uint64

	// RecordBlockProduction records that a validator successfully produced a block
	RecordBlockProduction(validator common.Address)

	// RecordMissedValidation records that a validator missed their validation slot
	RecordMissedValidation(validator common.Address)

	// RecordDoubleSign records evidence of double signing (a serious violation)
	RecordDoubleSign(validator common.Address)

	// RecordInvalidTransaction records when a validator includes invalid transactions
	RecordInvalidTransaction(validator common.Address)

	// SlashValidator penalizes a validator by taking a percentage of their stake
	SlashValidator(validator common.Address, reason string)

	// ResetValidator resets a validator's metrics and status
	ResetValidator(validator common.Address)

	// GetValidatorStatus returns the current status of a validator
	GetValidatorStatus(validator common.Address) ValidatorStatus

	// GetValidatorMetrics returns the performance metrics for a validator
	GetValidatorMetrics(validator common.Address) *ValidationMetrics
=======
// Copyright (c) 2025 ANCILAR
// Licensed under the MIT License. See LICENSE file in the project root for full license information.

package consensus

import (
	"time"

	"github.com/ethereum/go-ethereum/common"
)

type ConsensusAlgorithm interface {
	// SelectValidator selects the next block validator.
	SelectValidator() common.Address

	// GetReward calculates the reward for the validator/miner.
	GetReward() int

	// Deposit deposits a validator's stake.
	Deposit(validator common.Address, amount int)

	// Withdraw withdraws a validator's stake.
	Withdraw(validator common.Address, amount int)

	// GetValidatorStake returns the stake of a validator.
	GetValidatorStake(validator common.Address) int

	// GetValidatorSet returns the current validator set.
	GetValidatorSet() []common.Address

	// GetSlotDuration returns the duration of a slot.
	GetSlotDuration() time.Duration
>>>>>>> f1d6023f
}<|MERGE_RESOLUTION|>--- conflicted
+++ resolved
@@ -1,4 +1,6 @@
-<<<<<<< HEAD
+// Copyright (c) 2025 ANCILAR
+// Licensed under the MIT License. See LICENSE file in the project root for full license information.
+
 package consensus
 
 import (
@@ -57,38 +59,4 @@
 
 	// GetValidatorMetrics returns the performance metrics for a validator
 	GetValidatorMetrics(validator common.Address) *ValidationMetrics
-=======
-// Copyright (c) 2025 ANCILAR
-// Licensed under the MIT License. See LICENSE file in the project root for full license information.
-
-package consensus
-
-import (
-	"time"
-
-	"github.com/ethereum/go-ethereum/common"
-)
-
-type ConsensusAlgorithm interface {
-	// SelectValidator selects the next block validator.
-	SelectValidator() common.Address
-
-	// GetReward calculates the reward for the validator/miner.
-	GetReward() int
-
-	// Deposit deposits a validator's stake.
-	Deposit(validator common.Address, amount int)
-
-	// Withdraw withdraws a validator's stake.
-	Withdraw(validator common.Address, amount int)
-
-	// GetValidatorStake returns the stake of a validator.
-	GetValidatorStake(validator common.Address) int
-
-	// GetValidatorSet returns the current validator set.
-	GetValidatorSet() []common.Address
-
-	// GetSlotDuration returns the duration of a slot.
-	GetSlotDuration() time.Duration
->>>>>>> f1d6023f
 }