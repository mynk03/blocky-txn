--- conflicted
+++ resolved
@@ -14,7 +14,7 @@
 	stateTrie := state.NewTrie()
 
 	// Seed initial accounts into the state trie
-<<<<<<< HEAD
+
 	genesisAccounts := map[common.Address]*state.Account{}
 	for i, addr := range accountsToFund {
 		address := common.HexToAddress(addr)
@@ -22,14 +22,6 @@
 		genesisAccounts[address] = account
 		stateTrie.PutAccount(address, account)
 		storage.PutAccount(address, account)
-=======
-	genesisAccounts := map[common.Address]*state.Account{
-		common.HexToAddress("0x0000000000000000000000000000000000000001"): {Balance: 1000, Nonce: 0},
-		common.HexToAddress("0x0000000000000000000000000000000000000002"): {Balance: 500, Nonce: 0},
-	}
-	for addr, acc := range genesisAccounts {
-		stateTrie.PutAccount(addr, acc)
->>>>>>> 48113667
 	}
 
 	// Store genesis block
