--- conflicted
+++ resolved
@@ -24,20 +24,12 @@
 	}
 
 	return &Blockchain{
-<<<<<<< HEAD
-		Chain:      []Block{genesisBlock},
-		StateTrie:  stateTrie,
-		Validators: validators,
-		Storage:    storage,
-		TotalBlocks:     1,
-=======
 		Chain:             []Block{genesisBlock},
 		StateTrie:         stateTrie,
 		PendingTxs:        []Transaction{},
 		Validators:        validators,
 		Storage:           storage,
 		last_block_number: genesisBlock.Index,
->>>>>>> e3d43ce0
 	}
 }
 
