package blockchain

import (
	"os"
	"testing"

	"github.com/ethereum/go-ethereum/common"
	"github.com/stretchr/testify/suite"
)

const (
	DbPath    = "./testdb"
	user1     = "0x100000100000000000000000000000000000000a"
	user2     = "0x100000100000000000000000000000000000000d"
	ext_user1 = "0x1100001000000000000000000000000000000001"
	ext_user2 = "0x1110001000000000000000000000000000000009"
	user3     = "0x1000001000000000000000000000000000000010"
	real_user = "0xfbB9295b7Cc91219c67cd2F6f2dec9891949769b"
)

// Define the test suite
type BlockchainTestSuite struct {
	suite.Suite
	bc      *Blockchain
	storage Storage
}

// Setup the test suite
func (suite *BlockchainTestSuite) SetupTest() {
	suite.storage, _ = newLevelDBStorage(DbPath)
	accountAddrs := []string{
		user1,
		user2,
		ext_user1,
	}
	amounts := []uint64{10, 5, 0}
	suite.bc = NewBlockchain(suite.storage, accountAddrs, amounts)
}

// Cleanup after each test
func (suite *BlockchainTestSuite) TearDownTest() {
	if ldb, ok := suite.storage.(*LevelDBStorage); ok {
		ldb.db.Close()
	}
	os.RemoveAll(DbPath)
}

// Run the test suite
func TestBlockchainTestSuite(t *testing.T) {
	suite.Run(t, new(BlockchainTestSuite))
}

// Test methods
func (suite *BlockchainTestSuite) TestGenesisBlockCreation() {
	genesisBlock := suite.bc.Chain[0]

	// Verify genesis block
	suite.Equal(int(0), genesisBlock.Index)
	suite.Equal("0", genesisBlock.PrevHash)
	suite.NotEmpty(genesisBlock.Hash)
	suite.NotEmpty(genesisBlock.StateRoot)
	suite.Equal(genesisBlock.StateRoot, suite.bc.StateTrie.RootHash())

	// verify balances
	suite.Equal(uint64(10), suite.bc.StateTrie.GetAccount(common.HexToAddress(user1)).Balance)
	suite.Equal(uint64(5), suite.bc.StateTrie.GetAccount(common.HexToAddress(user2)).Balance)
}

func (suite *BlockchainTestSuite) TestTransactionProcessing() {

	senderAddress := common.HexToAddress(user1)
	receiverAddress := common.HexToAddress(ext_user1)

	TotalBlocks := suite.bc.TotalBlocks
	if TotalBlocks == 0 {
		suite.Fail("No genesis blocks in the chain")
	}
	prevBlock := suite.bc.Chain[TotalBlocks-1]

	tx := Transaction{
		From:   senderAddress,
		To:     receiverAddress,
		Amount: 3,
		Nonce:  0,
	}

	newBlock := CreateBlock([]Transaction{tx}, prevBlock)
	success := suite.bc.AddBlock(newBlock)
	suite.True(success)

	senderAcc := suite.bc.StateTrie.GetAccount(senderAddress)
	receiverAcc := suite.bc.StateTrie.GetAccount(receiverAddress)
<<<<<<< HEAD
	
=======

>>>>>>> 9832cd5b
	// Verify account balances after transaction
	senderAcc = suite.bc.StateTrie.GetAccount(senderAddress)
	suite.Equal(uint64(7), senderAcc.Balance) // 10 - 3
	suite.Equal(uint64(1), senderAcc.Nonce)

	receiverAcc = suite.bc.StateTrie.GetAccount(receiverAddress)
	suite.Equal(uint64(3), receiverAcc.Balance) // 0 + 3
}

func (suite *BlockchainTestSuite) TestBlockPersistence() {
	// Create and add a new block
	tx := Transaction{
		From:   common.HexToAddress(user1),
		To:     common.HexToAddress(ext_user1),
		Amount: 5,
		Nonce:  0,
	}

	latestHash := suite.bc.GetLatestHash()
	prevBlock, err := suite.storage.GetBlock(latestHash)
	suite.NoError(err)

	newBlock := CreateBlock([]Transaction{tx}, prevBlock)
	success := suite.bc.AddBlock(newBlock)
	suite.True(success)

	// Verify block was stored
	storedBlock, err := suite.storage.GetBlock(newBlock.Hash)
	suite.NoError(err)
	suite.Equal(newBlock.Hash, storedBlock.Hash)
	suite.Equal(newBlock.Index, storedBlock.Index)
}

func (suite *BlockchainTestSuite) TestMultipleTransactions() {
	sender := common.HexToAddress(user1)
	receiver := common.HexToAddress(ext_user1)

	// Create multiple transactions
	txs := []Transaction{
		{From: sender, To: receiver, Amount: 3, Nonce: 0},
		{From: sender, To: receiver, Amount: 2, Nonce: 1},
	}

	latestHash := suite.bc.GetLatestHash()
	prevBlock, err := suite.storage.GetBlock(latestHash)
	suite.NoError(err)

	newBlock := CreateBlock(txs, prevBlock)
	success := suite.bc.AddBlock(newBlock)
	suite.True(success)

	// Verify final balances
	senderAcc := suite.bc.StateTrie.GetAccount(sender)
	suite.Equal(uint64(5), senderAcc.Balance) // 10 - 3 - 2
	suite.Equal(uint64(2), senderAcc.Nonce)

	receiverAcc := suite.bc.StateTrie.GetAccount(receiver)
	suite.Equal(uint64(5), receiverAcc.Balance) // 0 + 3 + 2
	suite.Equal(uint64(0), receiverAcc.Nonce)
}

// func (suite *BlockchainTestSuite) TestInvalidTransactions() {
// 	// Test transaction with insufficient balance
// 	tx := Transaction{
// 		From:   common.HexToAddress(user1),
// 		To:     common.HexToAddress(ext_user1),
// 		Amount: 20, // More than available balance
// 		Nonce:  0,
// 	}

// 	latestHash := suite.bc.GetLatestHash()
// 	prevBlock, err := suite.storage.GetBlock(latestHash)
// 	suite.NoError(err)

// 	newBlock := CreateBlock([]Transaction{tx}, prevBlock)
// 	success := suite.bc.AddBlock(newBlock)
// 	suite.False(success) // Should fail due to insufficient balance

// 	// Test transaction with invalid nonce
// 	tx = Transaction{
// 		From:   common.HexToAddress(user1),
// 		To:     common.HexToAddress(user2),
// 		Amount: 5,
// 		Nonce:  1, // Invalid nonce (should be 0)
// 	}

// 	newBlock = CreateBlock([]Transaction{tx}, prevBlock)
// 	success = suite.bc.AddBlock(newBlock)
// 	suite.False(success) // Should fail due to invalid nonce
// }<|MERGE_RESOLUTION|>--- conflicted
+++ resolved
@@ -90,11 +90,7 @@
 
 	senderAcc := suite.bc.StateTrie.GetAccount(senderAddress)
 	receiverAcc := suite.bc.StateTrie.GetAccount(receiverAddress)
-<<<<<<< HEAD
-	
-=======
 
->>>>>>> 9832cd5b
 	// Verify account balances after transaction
 	senderAcc = suite.bc.StateTrie.GetAccount(senderAddress)
 	suite.Equal(uint64(7), senderAcc.Balance) // 10 - 3
